--- conflicted
+++ resolved
@@ -244,31 +244,7 @@
     return ivy.all(eq)
 
 
-<<<<<<< HEAD
-@inputs_to_ivy_arrays
-def fmax(x1, x2):
-    ret = ivy.where(
-        ivy.bitwise_or(ivy.greater(x1, x2), ivy.isnan(x2)),
-        x1,
-        x2,
-    )
-    return ret
-
-
-@inputs_to_ivy_arrays
-def array_equal(a1, a2, equal_nan: bool) -> bool:
-    try:
-        a1, a2 = ivy.asarray(a1), ivy.asarray(a2)
-    except Exception:
-        return False
-    if ivy.shape(a1) != ivy.shape(a2):
-        return False
-    eq = ivy.asarray(a1 == a2)
-    if equal_nan:
-        eq = ivy.logical_or(eq, ivy.logical_and(ivy.isnan(a1), ivy.isnan(a2)))
-    return ivy.all(eq)
-
-
+@inputs_to_ivy_arrays
 def array_equiv(a1, a2) -> bool:
   try:
     a1, a2 = ivy.asarray(a1), ivy.asarray(a2)
@@ -281,10 +257,8 @@
     return False
   return ivy.all(eq)
   
-  
-=======
+ 
 def zeros(shape, dtype=None):
     if dtype is None:
         dtype = ivy.float64
     return ivy.zeros(shape, dtype=dtype)
->>>>>>> e48c358c
