--- conflicted
+++ resolved
@@ -113,10 +113,6 @@
 
 @with_supported_dtypes({"2.4.2 and below": ("float32", "float64")}, "paddle")
 @to_ivy_arrays_and_back
-<<<<<<< HEAD
-def mish(x, name=None):
-    return ivy.mish(x)
-=======
 def celu(
     x,
     /,
@@ -127,4 +123,9 @@
     prod = alpha * (ivy.exp(x / alpha) - 1)
     ret = ivy.maximum(0, x) + ivy.minimum(0, prod)
     return ret
->>>>>>> 4fa1f9a9
+
+
+@with_supported_dtypes({"2.4.2 and below": ("float32", "float64")}, "paddle")
+@to_ivy_arrays_and_back
+def mish(x, name=None):
+    return ivy.mish(x)