--- conflicted
+++ resolved
@@ -16,12 +16,8 @@
                        'to_ivy_module', 'tree_flatten', 'tree_unflatten', 'start_compiling', 'stop_compiling',
                        'get_compiled', 'index_nest', 'set_nest_at_index', 'map_nest_at_index', 'multi_index_nest',
                        'set_nest_at_indices', 'map_nest_at_indices', 'nested_indices_where', 'map',
-<<<<<<< HEAD
-                       'unset_default_device', 'closest_valid_dtype', 'default_dtype', 'dtype_from_str','is_ivy_array']
-=======
                        'unset_default_device', 'closest_valid_dtype', 'default_dtype', 'dtype_from_str','is_ivy_array',
                        'inplace_update', 'inplace_increment', 'inplace_decrement']
->>>>>>> 8ea73239
 
 ARRAYLESS_RET_METHODS = ['to_numpy', 'to_list', 'to_scalar', 'shape', 'get_num_dims', 'is_native_array', 'is_ivy_array',
                          'is_variable']
